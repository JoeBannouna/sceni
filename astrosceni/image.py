--- conflicted
+++ resolved
@@ -289,39 +289,35 @@
   def setLabeledStars(self, stars_filter):
     self.labeled_starts = stars_filter.getVisibleStars()
 
-<<<<<<< HEAD
-  # def applyContour(self, contour):
-
+  def plotContour(self, sigma = None, levels = 5, cmap = 'viridis', norm_type = 'linear', base_cmap = 'gray', overlay = False, alpha = 0.5):
+    data = self.getImageData()
+    
+    if np.all(data) == None:
+      raise ValueError("No image loaded")
+
+    if sigma is not None:
+      data = gaussian_filter(data, sigma = sigma)
+
+    norm = simple_norm(data, norm_type)
+
+    plt.figure(figsize=(10, 8))
+
+    if overlay:
+      plt.imshow(norm(data), origin = 'lower', cmap = base_cmap, alpha = alpha)
+
+    contour = plt.contour(norm(data), levels = levels, cmap = cmap)
+    cbar = plt.colorbar(contour)
+    cbar.set_label("Intensity")
+
+    plt.title("Contour plot")
+    plt.xlabel("X-Axis")
+    plt.ylabel("Y-Axis") 
+    plt.show()
+  
   def plotHist(self, nbins=200):
     # flatten means: we put our 2d array in a 1d array
     histogram = plt.hist(self.getImageData().flatten(), nbins)
 
     plt.xlabel('Pixel Content')
     plt.ylabel('Number of Pixels')
-    plt.yscale('log')
-=======
-  def plotContour(self, sigma = None, levels = 5, cmap = 'viridis', norm_type = 'linear', base_cmap = 'gray', overlay = False, alpha = 0.5):
-    data = self.getImageData()
-    
-    if np.all(data) == None:
-      raise ValueError("No image loaded")
-
-    if sigma is not None:
-      data = gaussian_filter(data, sigma = sigma)
-
-    norm = simple_norm(data, norm_type)
-
-    plt.figure(figsize=(10, 8))
-
-    if overlay:
-      plt.imshow(norm(data), origin = 'lower', cmap = base_cmap, alpha = alpha)
-
-    contour = plt.contour(norm(data), levels = levels, cmap = cmap)
-    cbar = plt.colorbar(contour)
-    cbar.set_label("Intensity")
-
-    plt.title("Contour plot")
-    plt.xlabel("X-Axis")
-    plt.ylabel("Y-Axis") 
->>>>>>> f1624e45
-    plt.show()+    plt.yscale('log')