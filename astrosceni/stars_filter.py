import os
import warnings
import numpy as np
import pandas as pd
from astropy.io import fits 
from astropy.wcs import WCS
from astropy.coordinates import SkyCoord
from astropy.wcs.utils import skycoord_to_pixel
import matplotlib.pyplot as plt
from astroquery.vizier import Vizier
from scipy.optimize import curve_fit
from astrosceni.image import Image

#Simplifies warning message
warnings.simplefilter('always', UserWarning)
warnings.formatwarning = lambda message, *args: f"{message}\n"

#Takes in parameters set by user and outputs stars within image corresponding to given star catalogue
class StarsFilter:

    #Initializes class
    def __init__ (self):
        self.original_catalog_df = None
        self.stars_in_region_df = None
        self.stars_visible_df = None
        self.mag_min = None
        self.mag_max = None
        self.custom_region = False
        self.catalogue_set = False

    #Sets star catalogue
    #Uses hipparcos catalogue by default, can set catalogue id, and if custom catalogie user must input RA, Dec and apparent magnitude column names
    def setCatalogue(self, download_catalogue = True, catalogue_id = "I/239/hip_main", ra_col_name = "_RA.icrs", dec_col_name = "_DE.icrs", app_mag_col_name = "Vmag", ):

        #Check if given values are strings
        if (not isinstance(catalogue_id, str)) or (not isinstance(ra_col_name, str)) or (not isinstance(dec_col_name, str)) or (not isinstance(app_mag_col_name, str)):
            raise TypeError("Value must be a string.")

        #Save column names and save a copy of the catalog obtained
        self.ra_col_name = ra_col_name.replace("(", "_").replace(")", "_").replace("-", "_")
        self.dec_col_name = dec_col_name.replace("(", "_").replace(")", "_").replace("-", "_")
        self.app_mag_col_name = app_mag_col_name.replace("(", "_").replace(")", "_").replace("-", "_")

        #Designate a file path
        file_name = catalogue_id.replace("/", "_") + ".csv"
        target_folder = "data"
        file_path = f"{target_folder}/{file_name}"

        if (os.path.isfile(file_path)):
            #Previous file generated was found, extracting dataframe
            print("Previous saved catalog file found.")
            catalog_df = pd.read_csv(file_path)
        else:
            #Previous file generated wasn't found, saving a new file with dataframe
            print("Previous saved catalog file not found")

            #Obtain catalog using astroquery utilising the catalog ID
            vizier = Vizier(columns = [ra_col_name, dec_col_name, app_mag_col_name])
            vizier.ROW_LIMIT = -1
            catalog_data = vizier.get_catalogs(catalogue_id)[0]
            catalog_df = catalog_data.to_pandas()

            #Unless user doesnt specify, download catalogue to file
            if download_catalogue == True:
                catalog_df.to_csv(file_path, index = False)
                print("Saving copy of catalogue from online into .csv file")
            else:
                print("Obtaining copy of catalogue from online")


        #Save catalog dataframe to class
        self.original_catalog_df = catalog_df.copy()
    
    #Returns original star catalog
    def getCatalogue(self):
        return self.original_catalog_df
    
    #Defines region in right ascension and declination
    def setRegion(self, ra_min, ra_max, dec_min, dec_max):

        #If region arguments are not floats, returns type error
        if (not isinstance(ra_min, float)) or (not isinstance(ra_max, float)) or (not isinstance(dec_min, float)) or (not isinstance(dec_max, float)):
            raise TypeError("Value must be a float.")

        #Saves region parameters, class remembers it now has a custom region
        self.custom_region = True
        self.ra_min = ra_min
        self.ra_max = ra_max
        self.dec_min = dec_min
        self.dec_max = dec_max
    
    #Returns region previously defined
    def getRegion(self):
        return self.ra_min, self.ra_max, self.dec_min, self.dec_max
    
    #Sets limits for apparent magnitudes of stars within image
    def setMagLimit(self, mag_min, mag_max):
        self.mag_min = mag_min
        self.mag_max = mag_max
    
    #Returns apparent magnitude limits
    def getMagLimit(self):
        return self.app_mag_min, self.app_mag_max
    
    #Sets limits for periods of stars found
    def setPeriodicityLimit(self, period_min, period_max):
        self.period_min = period_min
        self.period_max = period_max
        
    #Return period limits
    def getPeriodicityLimit(self):
        return self.period_min, self.period_max

    #Generates a list of stars which are within the given image and that are "visible"
    def setStarsInRegion(self, image):
        #Checks if image passed is an image object
        if (not isinstance(image, Image)):
            raise TypeError("Parameter must be an image object")
        
        #Checks that hdu from image isn't none
        hdu = image.getImageData(original = False)
        if (hdu is None):
            raise ValueError("hdu has datatype None")

        #If no catalogue currently loaded into program, use default catalogue, hipparcos
        if (self.original_catalog_df is None):
            warnings.warn("WARNING: No catalogue set, will use default star catalogue 'Hipparcos'")
            self.setCatalogue()

        #Create copy of catalog to alter
        catalog_df = self.original_catalog_df.copy()

        #If user never specified a custom region, will analyse entire image passed to it
        if self.custom_region == False:
            #Define the corners of the image
            corners = [
                (0, 0),                         # Bottom-left
                (hdu.shape[1], 0),              # Bottom-right
                (0, hdu.shape[0]),              # Top-left
                (hdu.shape[1], hdu.shape[0])    # Top-right
            ]

            #Decide the Ra and Dec range of the image
            raCorners, decCorners = (image.getWCS()).pixel_to_world_values(*zip(*corners))
            self.ra_min = min(raCorners)
            self.ra_max = max(raCorners)
            self.dec_min = min(decCorners)
            self.dec_max = max(decCorners)

        #Create a copy of the catalog DF where the only stars remaining are those that are within the bounds set by the image
        catalog_df = catalog_df[(catalog_df[self.ra_col_name] >= self.ra_min) &
                                (catalog_df[self.ra_col_name] <= self.ra_max) &
                                (catalog_df[self.dec_col_name] >= self.dec_min) &
                                (catalog_df[self.dec_col_name] <= self.dec_max)]

        #Save the coordinates of the filtered catalog and their unit (degrees) within a SkyCoord object
        star_coords = SkyCoord(ra = catalog_df[self.ra_col_name], dec = catalog_df[self.dec_col_name], unit = 'deg')
        
        #create 2 pixel arrays with pixels corresponding to star positions on the image
        x_pixels, y_pixels = skycoord_to_pixel(star_coords, image.getWCS())

        #Add columns of xPixels and yPixels onto catalog
        catalog_df['x_pixels'] = x_pixels
        catalog_df['y_pixels'] = y_pixels

        hdu_data = np.array(hdu.data)

        #Remove stars outside of bounds of image
        catalog_df = catalog_df[(catalog_df['x_pixels'] >= 0) &
                                (catalog_df['x_pixels'] <= hdu.shape[1]) &
                                (catalog_df['y_pixels'] >= 0) &
                                (catalog_df['y_pixels'] <= hdu.shape[0])]
        
        #Check if apparent magnitude was set by user, and if so further filter stars according to the limits given
        if (self.mag_min != None):
                catalog_df = catalog_df[(catalog_df[self.app_mag_col_name] >= self.mag_min)]
        if (self.mag_max != None):
                catalog_df = catalog_df[(catalog_df[self.app_mag_col_name] <= self.mag_max)]

        self.stars_in_region_df = catalog_df

    def extractStarRegion(self, star_index, image, x_y_width):
        # Extracts an n x n grid around the centre of a star for analysis
        star = self.stars_in_region_df.iloc[star_index]
        x, y = int(star['x_pixels']), int(star['y_pixels'])
        hdu_data = image.getImageData()

        # Define the bounds of the region
        x_min = max(x - x_y_width, 0)
        x_max = min(x + x_y_width, hdu_data.shape[1])
        y_min = max(y - x_y_width, 0)
        y_max = min(y + x_y_width, hdu_data.shape[0])

        # Extract the region
        region = hdu_data[y_min:y_max, x_min:x_max]

        # Pad the region with NaN values if it extends beyond the image boundaries
        padded_region = np.full((2 * x_y_width, 2 * x_y_width), np.nan)
        padded_region[(y_min - y + x_y_width):(y_max - y + x_y_width), (x_min - x + x_y_width):(x_max - x + x_y_width)] = region

        return padded_region

    def plotHistOfStar(self, star_index, image1, image2):
        #Plots a histogram of the star region, with both image 1 (NB) and image 2 (BB)
        region1 = self.extractStarRegion(star_index, image1, 5)
        region2 = self.extractStarRegion(star_index, image2, 5)

        print("IMAGE 1, Brightest pixel within range: ", region1.max())
        print("IMAGE 2, Brightest pixel within range: ", region2.max())
    
        plt.figure(figsize=(10, 6))
        plt.hist(region1.ravel(), bins=30, alpha = 0.7, color = 'red', label = 'Pixel Values')
        plt.hist(region2.ravel(), bins=30, alpha = 0.7, color = 'blue', label = 'Pixel Values')
        plt.xlabel("Pixel Value")
        plt.ylabel("Frequency")
        plt.title(f"Histogram of pixel values around star at index {star_index}")

    def determineVisibilityOfIndividual(self, star_index, image, region_size=10, wiggleRoom = 2, threshold_amp = 500, reduced_chi_squared_bound = 2, print_results = False):
        # Extracts star region (padded to 2*region_size x 2*region_size)
        region = self.extractStarRegion(star_index, image, region_size)

        # Check if the region is empty
        if np.all(np.isnan(region)):
            if print_results == True:
                print(f"Star index {star_index} has an empty region.")
            return False

        # Create grid of x and y coordinates which correspond to padded region pixels
        x = np.arange(region.shape[1])
        y = np.arange(region.shape[0])
        x, y = np.meshgrid(x, y)

        #Retrieve known star position (from cataloge) in full image
        star = self.stars_in_region_df.iloc[star_index]
        x_full = int(star['x_pixels'])
        y_full = int(star['y_pixels'])

        #Compute the extraction bounds (same as in extractStarRegion)
        x_min = max(x_full - region_size, 0)
        y_min = max(y_full - region_size, 0)

        #Initial guess for gaussian center as local maximum
        x0_initial = x_full - x_min
        y0_initial = y_full - y_min

        # Define full 2D Gaussian function
        def gaussian_2d(coords, x0, y0, amplitude, sigma, offset):
            x, y = coords
            return amplitude * np.exp(-(((x-x0)**2)/(2*(sigma**2)) + ((y-y0)**2)/(2*(sigma**2)))) + offset

        # Initial guess for free parameters (amplitude, sigma, offset)
        initial_guess = [x0_initial, y0_initial, np.nanmax(region) - np.nanmedian(region), 2, np.nanmedian(region)]

        # Create a mask to ignore NaN valuyes in the region
        mask = ~np.isnan(region)

        #Bounds
        # x0 and y0 are bounded to be within 2 pixels of the initial guess
        bounds = (
        [x0_initial - wiggleRoom, y0_initial - wiggleRoom, 0, 0, -np.inf],
        [x0_initial + wiggleRoom, y0_initial + wiggleRoom, np.inf, np.inf, np.inf]
        )                  

        try:
            popt, pcov = curve_fit(
                gaussian_2d,
                (x[mask], y[mask]),
                region[mask],
                p0=initial_guess,
                bounds=bounds
            )
        except RuntimeError:
            if print_results == True:
                print("Gaussian fitting failed")
            return False

        # Extract amplitude from fit parameters
        amplitude = popt[2]

        #Compute model values for entire region using fitted parameters
        model_values = gaussian_2d((x, y), *popt).reshape(region.shape)
        residuals = region - model_values
        #Calculate chi-squared using only valid datapoints
        chi_squared = np.sum((residuals[mask]/np.nanstd(region[mask])) ** 2)
        reduced_chi_squared = chi_squared / (mask.sum() - len(popt))

        # Check if star is bright enough and ensure fit is reliable
        if print_results == True:
            print("Star index: ", star_index, ". Amplitude: ", amplitude, ". Reduced Chi Squared: ", reduced_chi_squared)
        if (amplitude > threshold_amp) and (reduced_chi_squared < reduced_chi_squared_bound):
            if print_results == True:
                print("Star is considered visible")
            return True # Star is visible
        
        if print_results == True:
            print("Star is not considered visible, Amplitude is not greater than threshold amp and reduced_chi_squared is not less than 2")
        return False    # Star is not visible 

    def setVisibleStars(self, image):
        # Iterates through all stars in image and determines if they are visible
        visible_stars = []
        for i in range(len(self.stars_in_region_df)):
            if self.determineVisibilityOfIndividual(i, image):
                visible_stars.append(self.stars_in_region_df.iloc[i])
        self.stars_visible_df = pd.DataFrame(visible_stars)

    def removeVisibleStars(self, image, region_size = 10, annulus_width = 2):
        #Creates copy of image data
        new_image_data = image.getImageData().copy()

        #Iterates through all visible stars in image and replaces them with background level
        for idx, star in self.stars_visible_df.iterrows():
            # Get stars pixel coordinates (already in dataframe)
            x_center, y_center = int(star["x_pixels"]), int(star["y_pixels"])

            #Define star region (a square centered on the star)
            x_min = max(x_center - region_size, 0)
            x_max = min(x_center + region_size, new_image_data.shape[1])
            y_min = max(y_center - region_size, 0)
            y_max = min(y_center + region_size, new_image_data.shape[0])

            #Define annulus region around star region for estimating the background
            #Expanding box by annulus_width on all sides
            ann_x_min = max(x_min - annulus_width, 0)
            ann_x_max = min(x_max + annulus_width, new_image_data.shape[1])
            ann_y_min = max(y_min - annulus_width, 0)
            ann_y_max = min(y_max + annulus_width, new_image_data.shape[0])

            #Create mask to ignore inner star region
            annulus = new_image_data[ann_y_min:ann_y_max, ann_x_min:ann_x_max]
            mask = np.ones_like(annulus, dtype=bool)

            #Mark star region as False
            inner_x_start = x_min - ann_x_min
            inner_x_end = inner_x_start + (x_max - x_min)
            inner_y_start = y_min - ann_y_min
            inner_y_end = inner_y_start + (y_max - y_min)
            mask[inner_y_start:inner_y_end, inner_x_start:inner_x_end] = False

            #Compute background median from annulus
            background_pixels = annulus[mask]
            if background_pixels.size > 0:
                background_level = np.median(background_pixels)
            else:
                # Fallback in case annulus is empty
                background_level = np.median(new_image_data)

            #Replace star region with abckground level
            new_image_data[y_min:y_max, x_min:x_max] = background_level

<<<<<<< HEAD
=======
        #Saves new image data in place of old image data
>>>>>>> 1ae3c677
        image.original_data = new_image_data

        return image

    #Returns the list of stars in region
    def getStarsInRegion(self):
        return self.stars_in_region_df
    
    #Returns list of visible stars in region
    def getVisibleStars(self):
        return self.stars_visible_df
    
    #Simple usage, pass the image and will return array of data with visible stars removed
    def filterStars(self, image):

        #If no catalogue specifically chosen, fall back to hipparcus
        if self.catalogue_set == False:
            self.setCatalogue(download_catalogue = True)
            self.catalogueSet = True

        # Sets dataframe of stars in region
        self.setStarsInRegion(image)

        # Sets dataframe of visible stars in region
        self.setVisibleStars(image)

        # Returns data of image with visible stars removed
        print("Stars in region:", len(self.stars_in_region_df))
        print("Visible stars:", len(self.stars_visible_df))

        return self.removeVisibleStars(image)<|MERGE_RESOLUTION|>--- conflicted
+++ resolved
@@ -348,10 +348,8 @@
             #Replace star region with abckground level
             new_image_data[y_min:y_max, x_min:x_max] = background_level
 
-<<<<<<< HEAD
-=======
         #Saves new image data in place of old image data
->>>>>>> 1ae3c677
+
         image.original_data = new_image_data
 
         return image
